--- conflicted
+++ resolved
@@ -200,11 +200,7 @@
 	conn := m.pool.Get()
 	defer conn.Close()
 
-<<<<<<< HEAD
-	if vals, err := redis.Ints(conn.Do("SMEMBERS", key)); err != nil {
-=======
 	if val, err := redis.Ints(conn.Do("SMEMBERS", key)); err != nil {
->>>>>>> 4529edc9
 		return nil, false
 	} else {
 		return val, true
@@ -216,13 +212,8 @@
 	conn := m.pool.Get()
 	defer conn.Close()
 
-<<<<<<< HEAD
-	_, err := redis.Int(conn.Do("SADD", key, val))
-	if err != nil {
-=======
 	// return value is number of items added to set
-	if _, err := redis.Int(conn.Do("SADD", key, val)); err != nil {
->>>>>>> 4529edc9
+	if affected, err := redis.Int(conn.Do("SADD", key, val)); err != nil || affected == 0 {
 		return false
 	} else {
 		return true
